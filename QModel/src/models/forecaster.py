<<<<<<< HEAD
from typing import List, Dict, Tuple, Optional
from xgboost import XGBClassifier
from sklearn.metrics import log_loss, accuracy_score
from collections import deque
import numpy as np
import logging
import tensorflow as tf
from keras.layers import Input, Masking, Bidirectional, LSTM, BatchNormalization, Dropout, TimeDistributed, Dense, GRU
from keras.models import Model
from keras.optimizers import Adam
import logging
from typing import Optional, List, Tuple, Dict
=======
from IPython.display import clear_output
from typing import List, Dict, Tuple, Optional
import xgboost as xgb
from sklearn.metrics import log_loss, accuracy_score
>>>>>>> 0192d227
from sklearn.model_selection import train_test_split
from collections import deque, defaultdict
import numpy as np
import pandas as pd
import matplotlib.pyplot as plt
import os
<<<<<<< HEAD
from collections import defaultdict, deque
import random
# '2' to filter out warnings and info messages; use '3' to show only errors.
os.environ['TF_CPP_MIN_LOG_LEVEL'] = '2'
=======
import random
import logging
from tqdm import tqdm

from forecaster_data_processor import DataProcessor  # assuming this exists
>>>>>>> 0192d227

logging.basicConfig(
    level=logging.DEBUG,
    format='%(asctime)s - %(name)s - %(levelname)s - %(message)s'
)
logging.getLogger('matplotlib').setLevel(logging.WARNING)
logging.getLogger('PIL').setLevel(logging.WARNING)
TEST_SIZE = 0.2
RANDOM_STATE = 42
DOWNSAMPLE_FACTOR = 5
SLICE_SIZE = 100


# Assume that DataProcessor, train_test_split, TEST_SIZE, and RANDOM_STATE are defined elsewhere.

# Assume that DataProcessor, train_test_split, TEST_SIZE, and RANDOM_STATE are defined elsewhere.


class ForcasterTrainer:
<<<<<<< HEAD
    def __init__(self, classes: List, num_features: int) -> None:
        """
        Args:
            classes (List[str]): A list of class labels.
            num_features (int): The number of features in the processed data.
        """
=======
    def __init__(self,
                 classes: List,
                 num_features: int,
                 training_directory: str = r'content/training_data/full_fill',
                 validation_directory: str = r'content/test_data') -> None:
>>>>>>> 0192d227
        if not isinstance(classes, list):
            raise TypeError("classes must be a list")
        if not isinstance(num_features, int):
            raise TypeError("num_features must be an integer")

        self.classes: List = classes
        self.num_features: int = num_features
<<<<<<< HEAD
        self.model = self.build_model()  # Build GPU-enabled XGBoost model
=======
        self.params: Dict = self.build_params()  # set up booster parameters
        self.booster: Optional[xgb.Booster] = None
>>>>>>> 0192d227
        self.label_to_index: Dict[str, int] = {
            str(label): idx for idx, label in enumerate(classes)}
        self.content: Optional[List[Tuple[str, str]]] = None
        self.train_content: Optional[List[Tuple[str, str]]] = None
        self.test_content: Optional[List[Tuple[str, str]]] = None
        self.validation_content: Optional[List[Tuple[str, str]]] = None

        # Toggle flag for live plotting (default is off)
        self.live_plot_enabled: bool = False
        self.load_datasets(training_directory=training_directory,
                           validation_directory=validation_directory)

    def toggle_live_plot(self, enabled: bool = True):
        """Toggle live plotting on or off."""
        self.live_plot_enabled = enabled

<<<<<<< HEAD
    def build_model(self):
        """
        Build an XGBoost classifier configured to use CUDA.
        For multi-class classification, we use 'multi:softprob' as the objective.
        The GPU acceleration is enabled by setting tree_method and predictor.
        """
        model = XGBClassifier(
            objective='multi:softprob',
            num_class=len(self.classes),
            n_estimators=50,      # Adjust the number of trees as needed
            learning_rate=0.1,
            eval_metric='mlogloss',
            tree_method='hist',      # Use GPU accelerated histogram algorithm
            device='cuda'   # Use GPU for prediction
        )
        return model
=======
    def build_params(self) -> Dict:
        """
        Build parameters dictionary for xgb.train using GPU-accelerated methods.
        """
        params = {
            "objective": "multi:softprob",
            "num_class": len(self.classes),
            "learning_rate": 0.1,
            "eval_metric": "mlogloss",
            "tree_method": "hist",    # Use GPU-accelerated histogram algorithm
            # "predictor": "gpu_predictor"   # Use GPU for prediction
            "device": "cuda"
        }
        return params
>>>>>>> 0192d227

    def load_datasets(self, training_directory: str, validation_directory: str):
        """
        Loads and splits the training data.
        """
        self.content = DataProcessor.load_content(
<<<<<<< HEAD
            training_directory, num_datasets=150)
=======
            training_directory, num_datasets=20)
>>>>>>> 0192d227
        self.train_content, self.test_content = train_test_split(
            self.content, test_size=TEST_SIZE, random_state=RANDOM_STATE, shuffle=True)
        self.validation_content = DataProcessor.load_content(
            validation_directory, num_datasets=5)
        logging.info("Datasets loaded.")

<<<<<<< HEAD
    def get_slices(self, data_file: str, poi_file: str, slice_size: int = 100):
        data_df = pd.read_csv(data_file)
        start_idx = 0
        total_rows = len(data_df)
        slices = []
        while start_idx < total_rows:
            end_idx = min(start_idx + slice_size, total_rows)
            current_slice = data_df.iloc[start_idx:end_idx]
            processed_slice = DataProcessor.preprocess_data(
                current_slice, poi_file)
            start_idx = end_idx
            if processed_slice is None:
                continue
            slices.append(processed_slice)
        return slices

    def train_on_slice(self, data_slice):
        """
        Train the model on one slice of data with dynamic class weighting.
        Ensures that the feature matrix and label vector have matching numbers of rows.
        """
        y = data_slice['Fill']
        X = data_slice.drop(columns=['Fill'])

        # Map labels to indices if necessary
        y = y.map(lambda x: self.label_to_index.get(x, x))
        X_np = X.to_numpy()
        y_np = y.to_numpy()

        # Check that the number of samples in features and labels match
        if X_np.shape[0] != y_np.shape[0]:
            logging.error(
                f"Mismatch between features and labels: X has {X_np.shape[0]} samples but y has {y_np.shape[0]} samples. Skipping this slice.")
            return None

        if X_np.shape[0] < 2:
            return None  # Not enough data

        # Compute dynamic class weights
        unique, counts = np.unique(y_np, return_counts=True)
        total_samples = sum(counts)
        class_weights = {cls: total_samples /
                         (len(unique) * count) for cls, count in zip(unique, counts)}
        sample_weights = np.array([class_weights[val] for val in y_np])

        try:
            if not hasattr(self, "initial_fit_done") or not self.initial_fit_done:
                # First time: perform a normal fit without incremental training
                self.model.fit(X_np, y_np, sample_weight=sample_weights)
                self.initial_fit_done = True
            else:
                # Subsequent times: perform incremental training using the current booster
                self.model.fit(X_np, y_np,
                               sample_weight=sample_weights,
                               xgb_model=self.model.get_booster())
        except Exception as e:
            logging.error(f"Error training on slice: {e}")
            return None

        # Evaluate on the current slice
        y_pred_proba = self.model.predict_proba(X_np)
        loss = log_loss(y_np, y_pred_proba)
        y_pred = self.model.predict(X_np)
        accuracy = accuracy_score(y_np, y_pred)

        return loss, accuracy

    def moving_average(self, data, window_size=20):
        """Compute the moving average of a list of numbers."""
        if len(data) < window_size:
            return data
        return np.convolve(data, np.ones(window_size) / window_size, mode='valid')
=======
    def get_slices(self, data_file: str, poi_file: str, slice_size: int = SLICE_SIZE):
        data_df = pd.read_csv(data_file)
        start_idx = 0
        try:
            fill_df = DataProcessor.process_fill(
                poi_file, length_df=len(data_df))
            data_df['Fill'] = fill_df
            data_df = data_df[::DOWNSAMPLE_FACTOR]
            total_rows = len(data_df)
            slices = []
            while start_idx < total_rows:
                end_idx = min(start_idx + slice_size, total_rows)
                current_slice = data_df.iloc[:end_idx]
                processed_slice = DataProcessor.preprocess_data(current_slice)
                start_idx = end_idx
                if processed_slice is None:
                    continue
                slices.append(processed_slice)
            return slices
        except FileNotFoundError as e:
            logging.error(f'POI file not found.')

    def get_training_set(self):
        all_slices = []
        for i, (data_file, poi_file) in enumerate(self.train_content):
            logging.info(f'[{i + 1}] Processing training dataset {data_file}')
            slices = self.get_slices(
                data_file=data_file, poi_file=poi_file, slice_size=SLICE_SIZE)
            if slices is None:
                continue
            all_slices.extend(slices)
        random.shuffle(all_slices)
        return all_slices
>>>>>>> 0192d227

    def get_validation_set(self):
        all_slices = []
        for i, (data_file, poi_file) in enumerate(self.validation_content):
            logging.info(
                f'[{i + 1}] Processing validation dataset: {data_file}')
            slices = self.get_slices(
                data_file=data_file, poi_file=poi_file, slice_size=SLICE_SIZE)
            if slices is None:
                continue
            all_slices.extend(slices)
        random.shuffle(all_slices)
        return all_slices

    def train(self):
        # Prepare training and validation slices
        train_slices = self.get_training_set()
        val_slices = self.get_validation_set()
        logging.info(f'Number of training slices loaded: {len(train_slices)}')
        logging.info(f'Number of validation slices loaded: {len(val_slices)}')

        # Build training arrays from slices
        X_train_list, y_train_list = [], []
        for df in train_slices:
            y_train_list.append(df['Fill'].values)
            df.drop(columns=['Fill'])
            X_train_list.append(df)
            # Converting labels to string keys to match self.label_to_index dictionary keys

        X_train = np.vstack(X_train_list)
        y_train = np.hstack(y_train_list)

        X_val_list, y_val_list = [], []
        for df in val_slices:
            y_val_list.append(df['Fill'].values)
            df.drop(columns=['Fill'])
            X_val_list.append(df)

        X_val = np.vstack(X_val_list)
        y_val = np.hstack(y_val_list)

        dtrain = xgb.DMatrix(X_train, label=y_train)
        dval = xgb.DMatrix(X_val, label=y_val)

        total_rounds = 50  # total number of boosting rounds
        losses = []  # To store (train_loss, val_loss) for each round

        if self.live_plot_enabled:
            plt.ion()
<<<<<<< HEAD
            fig, (ax_loss, ax_acc) = plt.subplots(
                nrows=2, ncols=1, figsize=(12, 10))
            losses = []
            accuracies = []
            sma_window = 20

        # Use a buffer to store recent slices
        buffer_size = 10
        slice_buffer = deque(maxlen=buffer_size)
=======
            fig, ax = plt.subplots(figsize=(8, 6))
>>>>>>> 0192d227

        booster = self.booster  # initially None
        for round in range(total_rounds):
            evals_result = {}
            booster = xgb.train(
                self.params,
                dtrain,
                num_boost_round=1,
                evals=[(dtrain, "train"), (dval, "val")],
                evals_result=evals_result,
                xgb_model=booster
            )
            # Extract losses for the current round
            train_loss = evals_result["train"]["mlogloss"][0]
            val_loss = evals_result["val"]["mlogloss"][0]
            losses.append((train_loss, val_loss))
            logging.info(
<<<<<<< HEAD
                f'Processing dataset {i + 1}/{len(self.train_content)}.')
            slices = self.get_slices(data_file, poi_file)
            if slices is None:
                continue

            for processed_slice in slices:
                slice_buffer.append(processed_slice)
                # Randomly sample slices from the buffer
                sampled_slices = random.sample(
                    slice_buffer, min(len(slice_buffer), 3))
                for sample in sampled_slices:
                    result = self.train_on_slice(sample)
                    if result is None:
                        continue
                    batch_loss, batch_accuracy = result

                    if self.live_plot_enabled:
                        losses.append(batch_loss)
                        accuracies.append(batch_accuracy)
                        smooth_losses = self.moving_average(losses, sma_window)
                        smooth_accuracies = self.moving_average(
                            accuracies, sma_window)

                        ax_loss.clear()
                        ax_loss.plot(losses, label='Training Loss (raw)')
                        if len(losses) >= sma_window:
                            ax_loss.plot(range(sma_window - 1, len(losses)), smooth_losses,
                                         label='Training Loss (smoothed)')
                        ax_loss.set_title("Training Loss")
                        ax_loss.set_xlabel("Batch Number")
                        ax_loss.set_ylabel("Loss")
                        ax_loss.legend()

                        ax_acc.clear()
                        ax_acc.plot(
                            accuracies, label='Training Accuracy (raw)')
                        if len(accuracies) >= sma_window:
                            ax_acc.plot(range(sma_window - 1, len(accuracies)), smooth_accuracies,
                                        label='Training Accuracy (smoothed)')
                        ax_acc.set_title("Training Accuracy")
                        ax_acc.set_xlabel("Batch Number")
                        ax_acc.set_ylabel("Accuracy")
                        ax_acc.legend()

                        plt.pause(0.001)
=======
                f"Round {round+1}: train mlogloss={train_loss}, val mlogloss={val_loss}")
>>>>>>> 0192d227

            if self.live_plot_enabled:
                ax.clear()
                rounds_range = list(range(1, round + 2))
                train_losses, val_losses = zip(*losses)
                ax.plot(rounds_range, train_losses, label="Train Loss")
                ax.plot(rounds_range, val_losses, label="Val Loss")
                ax.legend()
                ax.set_xlabel("Boosting Round")
                ax.set_ylabel("mlogloss")
                ax.set_title("Training vs. Validation Loss")
                fig.canvas.draw()
                fig.canvas.flush_events()
                plt.pause(0.1)

        self.booster = booster  # Save the final booster
        logging.info("Training completed.")
        if self.live_plot_enabled:
            plt.ioff()
            plt.show()

    def test(self):
<<<<<<< HEAD
        """
        Evaluate the model on the validation data.
        """
        logging.info("Starting testing on validation data.")
        total_loss = 0.0
        total_accuracy = 0.0
        count = 0

        for data_file, poi_file in self.validation_content:
            slices = self.get_slices(data_file, poi_file)
            for processed_slice in slices:
                y = processed_slice['Fill']
                X = processed_slice.drop(columns=['Fill'])
                y = y.map(lambda x: self.label_to_index.get(x, x))
                X_np = X.to_numpy()
                y_np = y.to_numpy()
                if len(X_np) < 2:
                    continue

                y_pred_proba = self.model.predict_proba(X_np)
                loss = log_loss(y_np, y_pred_proba)
                y_pred = self.model.predict(X_np)
                accuracy = accuracy_score(y_np, y_pred)

                total_loss += loss
                total_accuracy += accuracy
                count += 1

        if count > 0:
            avg_loss = total_loss / count
            avg_accuracy = total_accuracy / count
            logging.info(
                f"Validation Loss: {avg_loss:.4f}, Validation Accuracy: {avg_accuracy:.4f}")
            print(
                f"Validation Loss: {avg_loss:.4f}, Validation Accuracy: {avg_accuracy:.4f}")
        else:
            logging.warning("No valid slices found in the validation data.")

    def save_model(self, save_path: str):
        """
        Save the current model to the specified path.
        """
        try:
            # Save the model using XGBoost's built-in save_model method.
            self.model.save_model(save_path)
            logging.info(f"Model successfully saved to {save_path}")
        except Exception as e:
            logging.error(f"Error saving model: {e}")
=======
        if self.test_content is None:
            logging.error(
                "Test content not loaded. Please run load_datasets first.")
            return

        test_slices = []
        for i, (data_file, poi_file) in enumerate(self.test_content):
            logging.info(f'[{i + 1}] Processing test dataset: {data_file}')
            slices = self.get_slices(
                data_file=data_file, poi_file=poi_file, slice_size=100)
            if slices is None:
                continue
            test_slices.extend(slices)

        if not test_slices:
            logging.warning("No test slices found.")
            return

        slice_accuracies = []
        if self.live_plot_enabled:
            plt.ion()
            fig, ax = plt.subplots(figsize=(6, 4))

        for i, df in enumerate(test_slices):
            X_slice = df.drop(columns=['Fill']).values
            y_slice = df['Fill'].astype(str).map(self.label_to_index).values
            dtest = xgb.DMatrix(X_slice)
            # Get predicted probabilities then choose the class with highest probability
            pred_probs = self.booster.predict(dtest)
            predictions = np.argmax(pred_probs, axis=1)
            acc = np.mean(predictions == y_slice)
            slice_accuracies.append(acc)
            if self.live_plot_enabled:
                ax.clear()
                ax.plot(slice_accuracies, marker='o')
                ax.set_title("Test Slice Accuracy")
                ax.set_xlabel("Slice Number")
                ax.set_ylabel("Accuracy")
                fig.canvas.draw()
                fig.canvas.flush_events()
                plt.pause(0.1)

        overall_accuracy = np.mean(slice_accuracies)
        logging.info(f"Test accuracy: {overall_accuracy * 100:.2f}%")
        if self.live_plot_enabled:
            plt.ioff()
            plt.show()
        return overall_accuracy

    def save_model(self, save_path: str):
        """Saves the trained booster model to the specified file path."""
        if self.booster is None:
            logging.error("No booster model available to save.")
            return
        self.booster.save_model(save_path)
        logging.info(f"Model saved to {save_path}")
>>>>>>> 0192d227


class Forecaster:
    def __init__(self):
        self.model: Optional[xgb.Booster] = None

    def load_model(self, model_path: str):
        """
        Loads a saved XGBoost model from the specified path.
        """
        self.model = xgb.Booster()
        self.model.load_model(model_path)
        print(f"Model loaded from {model_path}")

    def predict_batch(self, batch_data: pd.DataFrame) -> np.ndarray:
        """
        Generates predictions for the provided batch data.
        The batch_data is first processed into features using your DataProcessor.
        """
        if self.model is None:
            raise ValueError(
                "Model is not loaded. Please call load_model() first.")

        features = DataProcessor.generate_features(batch_data, live=True)
        if 'Relative_time' in features.columns:
            features.drop(columns=['Relative_time'], inplace=True)
        dmatrix = xgb.DMatrix(features.values)
        pred_probs = self.model.predict(dmatrix)
        predictions = np.argmax(pred_probs, axis=1)
        return predictions


# Execution control
TRAINING = True
TESTING = False

if __name__ == "__main__":
    if TRAINING:
<<<<<<< HEAD
        with tf.device('/GPU:0'):
            ft = ForcasterTrainer(num_features=16, classes=[0, 1, 2, 3, 4, 5])
            ft.toggle_live_plot(True)  # Enable live plotting
            # ft.tune()
            ft.train()
            ft.test()
            ft.save_model(save_path=r'QModel/SavedModels/tf_forecaster')
=======
        ft = ForcasterTrainer(num_features=16, classes=[
                              "no_fill", "init_fill", "ch1", "ch2", "full_fill"])
        ft.toggle_live_plot(True)  # Enable live plotting
        ft.train()
        ft.test()
        ft.save_model(save_path=r'QModel/SavedModels/bff')
>>>>>>> 0192d227

    if TESTING:
        f = Forecaster()
        try:
            f.load_model(model_path=r'QModel/SavedModels/bff')
        except Exception as e:
            logging.error(f"Could not load model: {e}")
            exit(1)

        test_data_file = r'content/test_data/01037/W10_BUFFER_I10_3rd.csv'
        try:
            full_data = pd.read_csv(test_data_file)
        except Exception as e:
            logging.error(f"Error reading test data file: {e}")
            exit(1)

        full_data = full_data.iloc[::DOWNSAMPLE_FACTOR]

        plt.ion()
        fig, ax = plt.subplots(figsize=(12, 6))

        for end_idx in range(100, len(full_data) + 1, 100):
            slice_df = full_data.iloc[:end_idx].reset_index(drop=True)
            try:
                predicted_classes = f.predict_batch(slice_df)
            except Exception as e:
                logging.error(
                    f"Error during prediction for slice ending at row {end_idx}: {e}")
                continue

            if "Dissipation" not in slice_df.columns:
                logging.warning(
                    f"Column 'Dissipation' not found for slice ending at row {end_idx}.")
                continue

            x_values = list(range(len(slice_df)))
            dissipation_values = slice_df["Dissipation"].to_numpy()
            min_val = dissipation_values.min()
            max_val = dissipation_values.max()
            if max_val - min_val == 0:
                norm_dissipation = np.zeros_like(dissipation_values)
            else:
                norm_dissipation = (dissipation_values -
                                    min_val) / (max_val - min_val)

            # Ensure predictions are 1D
            pred = predicted_classes.flatten()

            min_len = min(len(norm_dissipation), len(pred))
            x_values = x_values[:min_len]
            norm_dissipation = norm_dissipation[:min_len]
            pred = pred[:min_len]
            color_to_class_map = {0: "red", 1: "orange",
                                  2: "pink", 3: "green", 4: "blue"}
            ax.clear()
            ax.plot(x_values, norm_dissipation, label="Normalized Dissipation")
            for i, pred_val in enumerate(pred):
                color = color_to_class_map.get(pred_val, "gray")
                ax.axvspan(i, i + 1, facecolor=color, alpha=0.3)

            from matplotlib.patches import Patch
            legend_elements = [Patch(facecolor=col, edgecolor='none', label=f'Class {cls}')
                               for cls, col in color_to_class_map.items()]
            line_handle, = ax.plot([], [], label="Normalized Dissipation")
            legend_elements.append(line_handle)

            ax.set_title(
                f"Normalized Dissipation and Predictions (Slice size: {end_idx})")
            ax.set_xlabel("Time Step")
            ax.set_ylabel("Value")
            ax.legend(handles=legend_elements)
            ax.grid(True, linestyle='--', alpha=0.5)
            plt.draw()

        plt.ioff()
        plt.show()<|MERGE_RESOLUTION|>--- conflicted
+++ resolved
@@ -1,40 +1,18 @@
-<<<<<<< HEAD
-from typing import List, Dict, Tuple, Optional
-from xgboost import XGBClassifier
-from sklearn.metrics import log_loss, accuracy_score
-from collections import deque
-import numpy as np
-import logging
-import tensorflow as tf
-from keras.layers import Input, Masking, Bidirectional, LSTM, BatchNormalization, Dropout, TimeDistributed, Dense, GRU
-from keras.models import Model
-from keras.optimizers import Adam
-import logging
-from typing import Optional, List, Tuple, Dict
-=======
 from IPython.display import clear_output
 from typing import List, Dict, Tuple, Optional
 import xgboost as xgb
 from sklearn.metrics import log_loss, accuracy_score
->>>>>>> 0192d227
 from sklearn.model_selection import train_test_split
 from collections import deque, defaultdict
 import numpy as np
 import pandas as pd
 import matplotlib.pyplot as plt
 import os
-<<<<<<< HEAD
-from collections import defaultdict, deque
-import random
-# '2' to filter out warnings and info messages; use '3' to show only errors.
-os.environ['TF_CPP_MIN_LOG_LEVEL'] = '2'
-=======
 import random
 import logging
 from tqdm import tqdm
 
 from forecaster_data_processor import DataProcessor  # assuming this exists
->>>>>>> 0192d227
 
 logging.basicConfig(
     level=logging.DEBUG,
@@ -48,26 +26,12 @@
 SLICE_SIZE = 100
 
 
-# Assume that DataProcessor, train_test_split, TEST_SIZE, and RANDOM_STATE are defined elsewhere.
-
-# Assume that DataProcessor, train_test_split, TEST_SIZE, and RANDOM_STATE are defined elsewhere.
-
-
 class ForcasterTrainer:
-<<<<<<< HEAD
-    def __init__(self, classes: List, num_features: int) -> None:
-        """
-        Args:
-            classes (List[str]): A list of class labels.
-            num_features (int): The number of features in the processed data.
-        """
-=======
     def __init__(self,
                  classes: List,
                  num_features: int,
                  training_directory: str = r'content/training_data/full_fill',
                  validation_directory: str = r'content/test_data') -> None:
->>>>>>> 0192d227
         if not isinstance(classes, list):
             raise TypeError("classes must be a list")
         if not isinstance(num_features, int):
@@ -75,12 +39,8 @@
 
         self.classes: List = classes
         self.num_features: int = num_features
-<<<<<<< HEAD
-        self.model = self.build_model()  # Build GPU-enabled XGBoost model
-=======
         self.params: Dict = self.build_params()  # set up booster parameters
         self.booster: Optional[xgb.Booster] = None
->>>>>>> 0192d227
         self.label_to_index: Dict[str, int] = {
             str(label): idx for idx, label in enumerate(classes)}
         self.content: Optional[List[Tuple[str, str]]] = None
@@ -97,24 +57,6 @@
         """Toggle live plotting on or off."""
         self.live_plot_enabled = enabled
 
-<<<<<<< HEAD
-    def build_model(self):
-        """
-        Build an XGBoost classifier configured to use CUDA.
-        For multi-class classification, we use 'multi:softprob' as the objective.
-        The GPU acceleration is enabled by setting tree_method and predictor.
-        """
-        model = XGBClassifier(
-            objective='multi:softprob',
-            num_class=len(self.classes),
-            n_estimators=50,      # Adjust the number of trees as needed
-            learning_rate=0.1,
-            eval_metric='mlogloss',
-            tree_method='hist',      # Use GPU accelerated histogram algorithm
-            device='cuda'   # Use GPU for prediction
-        )
-        return model
-=======
     def build_params(self) -> Dict:
         """
         Build parameters dictionary for xgb.train using GPU-accelerated methods.
@@ -129,98 +71,19 @@
             "device": "cuda"
         }
         return params
->>>>>>> 0192d227
 
     def load_datasets(self, training_directory: str, validation_directory: str):
         """
         Loads and splits the training data.
         """
         self.content = DataProcessor.load_content(
-<<<<<<< HEAD
-            training_directory, num_datasets=150)
-=======
             training_directory, num_datasets=20)
->>>>>>> 0192d227
         self.train_content, self.test_content = train_test_split(
             self.content, test_size=TEST_SIZE, random_state=RANDOM_STATE, shuffle=True)
         self.validation_content = DataProcessor.load_content(
             validation_directory, num_datasets=5)
         logging.info("Datasets loaded.")
 
-<<<<<<< HEAD
-    def get_slices(self, data_file: str, poi_file: str, slice_size: int = 100):
-        data_df = pd.read_csv(data_file)
-        start_idx = 0
-        total_rows = len(data_df)
-        slices = []
-        while start_idx < total_rows:
-            end_idx = min(start_idx + slice_size, total_rows)
-            current_slice = data_df.iloc[start_idx:end_idx]
-            processed_slice = DataProcessor.preprocess_data(
-                current_slice, poi_file)
-            start_idx = end_idx
-            if processed_slice is None:
-                continue
-            slices.append(processed_slice)
-        return slices
-
-    def train_on_slice(self, data_slice):
-        """
-        Train the model on one slice of data with dynamic class weighting.
-        Ensures that the feature matrix and label vector have matching numbers of rows.
-        """
-        y = data_slice['Fill']
-        X = data_slice.drop(columns=['Fill'])
-
-        # Map labels to indices if necessary
-        y = y.map(lambda x: self.label_to_index.get(x, x))
-        X_np = X.to_numpy()
-        y_np = y.to_numpy()
-
-        # Check that the number of samples in features and labels match
-        if X_np.shape[0] != y_np.shape[0]:
-            logging.error(
-                f"Mismatch between features and labels: X has {X_np.shape[0]} samples but y has {y_np.shape[0]} samples. Skipping this slice.")
-            return None
-
-        if X_np.shape[0] < 2:
-            return None  # Not enough data
-
-        # Compute dynamic class weights
-        unique, counts = np.unique(y_np, return_counts=True)
-        total_samples = sum(counts)
-        class_weights = {cls: total_samples /
-                         (len(unique) * count) for cls, count in zip(unique, counts)}
-        sample_weights = np.array([class_weights[val] for val in y_np])
-
-        try:
-            if not hasattr(self, "initial_fit_done") or not self.initial_fit_done:
-                # First time: perform a normal fit without incremental training
-                self.model.fit(X_np, y_np, sample_weight=sample_weights)
-                self.initial_fit_done = True
-            else:
-                # Subsequent times: perform incremental training using the current booster
-                self.model.fit(X_np, y_np,
-                               sample_weight=sample_weights,
-                               xgb_model=self.model.get_booster())
-        except Exception as e:
-            logging.error(f"Error training on slice: {e}")
-            return None
-
-        # Evaluate on the current slice
-        y_pred_proba = self.model.predict_proba(X_np)
-        loss = log_loss(y_np, y_pred_proba)
-        y_pred = self.model.predict(X_np)
-        accuracy = accuracy_score(y_np, y_pred)
-
-        return loss, accuracy
-
-    def moving_average(self, data, window_size=20):
-        """Compute the moving average of a list of numbers."""
-        if len(data) < window_size:
-            return data
-        return np.convolve(data, np.ones(window_size) / window_size, mode='valid')
-=======
     def get_slices(self, data_file: str, poi_file: str, slice_size: int = SLICE_SIZE):
         data_df = pd.read_csv(data_file)
         start_idx = 0
@@ -254,7 +117,6 @@
             all_slices.extend(slices)
         random.shuffle(all_slices)
         return all_slices
->>>>>>> 0192d227
 
     def get_validation_set(self):
         all_slices = []
@@ -304,19 +166,7 @@
 
         if self.live_plot_enabled:
             plt.ion()
-<<<<<<< HEAD
-            fig, (ax_loss, ax_acc) = plt.subplots(
-                nrows=2, ncols=1, figsize=(12, 10))
-            losses = []
-            accuracies = []
-            sma_window = 20
-
-        # Use a buffer to store recent slices
-        buffer_size = 10
-        slice_buffer = deque(maxlen=buffer_size)
-=======
             fig, ax = plt.subplots(figsize=(8, 6))
->>>>>>> 0192d227
 
         booster = self.booster  # initially None
         for round in range(total_rounds):
@@ -334,55 +184,7 @@
             val_loss = evals_result["val"]["mlogloss"][0]
             losses.append((train_loss, val_loss))
             logging.info(
-<<<<<<< HEAD
-                f'Processing dataset {i + 1}/{len(self.train_content)}.')
-            slices = self.get_slices(data_file, poi_file)
-            if slices is None:
-                continue
-
-            for processed_slice in slices:
-                slice_buffer.append(processed_slice)
-                # Randomly sample slices from the buffer
-                sampled_slices = random.sample(
-                    slice_buffer, min(len(slice_buffer), 3))
-                for sample in sampled_slices:
-                    result = self.train_on_slice(sample)
-                    if result is None:
-                        continue
-                    batch_loss, batch_accuracy = result
-
-                    if self.live_plot_enabled:
-                        losses.append(batch_loss)
-                        accuracies.append(batch_accuracy)
-                        smooth_losses = self.moving_average(losses, sma_window)
-                        smooth_accuracies = self.moving_average(
-                            accuracies, sma_window)
-
-                        ax_loss.clear()
-                        ax_loss.plot(losses, label='Training Loss (raw)')
-                        if len(losses) >= sma_window:
-                            ax_loss.plot(range(sma_window - 1, len(losses)), smooth_losses,
-                                         label='Training Loss (smoothed)')
-                        ax_loss.set_title("Training Loss")
-                        ax_loss.set_xlabel("Batch Number")
-                        ax_loss.set_ylabel("Loss")
-                        ax_loss.legend()
-
-                        ax_acc.clear()
-                        ax_acc.plot(
-                            accuracies, label='Training Accuracy (raw)')
-                        if len(accuracies) >= sma_window:
-                            ax_acc.plot(range(sma_window - 1, len(accuracies)), smooth_accuracies,
-                                        label='Training Accuracy (smoothed)')
-                        ax_acc.set_title("Training Accuracy")
-                        ax_acc.set_xlabel("Batch Number")
-                        ax_acc.set_ylabel("Accuracy")
-                        ax_acc.legend()
-
-                        plt.pause(0.001)
-=======
                 f"Round {round+1}: train mlogloss={train_loss}, val mlogloss={val_loss}")
->>>>>>> 0192d227
 
             if self.live_plot_enabled:
                 ax.clear()
@@ -405,56 +207,6 @@
             plt.show()
 
     def test(self):
-<<<<<<< HEAD
-        """
-        Evaluate the model on the validation data.
-        """
-        logging.info("Starting testing on validation data.")
-        total_loss = 0.0
-        total_accuracy = 0.0
-        count = 0
-
-        for data_file, poi_file in self.validation_content:
-            slices = self.get_slices(data_file, poi_file)
-            for processed_slice in slices:
-                y = processed_slice['Fill']
-                X = processed_slice.drop(columns=['Fill'])
-                y = y.map(lambda x: self.label_to_index.get(x, x))
-                X_np = X.to_numpy()
-                y_np = y.to_numpy()
-                if len(X_np) < 2:
-                    continue
-
-                y_pred_proba = self.model.predict_proba(X_np)
-                loss = log_loss(y_np, y_pred_proba)
-                y_pred = self.model.predict(X_np)
-                accuracy = accuracy_score(y_np, y_pred)
-
-                total_loss += loss
-                total_accuracy += accuracy
-                count += 1
-
-        if count > 0:
-            avg_loss = total_loss / count
-            avg_accuracy = total_accuracy / count
-            logging.info(
-                f"Validation Loss: {avg_loss:.4f}, Validation Accuracy: {avg_accuracy:.4f}")
-            print(
-                f"Validation Loss: {avg_loss:.4f}, Validation Accuracy: {avg_accuracy:.4f}")
-        else:
-            logging.warning("No valid slices found in the validation data.")
-
-    def save_model(self, save_path: str):
-        """
-        Save the current model to the specified path.
-        """
-        try:
-            # Save the model using XGBoost's built-in save_model method.
-            self.model.save_model(save_path)
-            logging.info(f"Model successfully saved to {save_path}")
-        except Exception as e:
-            logging.error(f"Error saving model: {e}")
-=======
         if self.test_content is None:
             logging.error(
                 "Test content not loaded. Please run load_datasets first.")
@@ -511,7 +263,6 @@
             return
         self.booster.save_model(save_path)
         logging.info(f"Model saved to {save_path}")
->>>>>>> 0192d227
 
 
 class Forecaster:
@@ -550,22 +301,12 @@
 
 if __name__ == "__main__":
     if TRAINING:
-<<<<<<< HEAD
-        with tf.device('/GPU:0'):
-            ft = ForcasterTrainer(num_features=16, classes=[0, 1, 2, 3, 4, 5])
-            ft.toggle_live_plot(True)  # Enable live plotting
-            # ft.tune()
-            ft.train()
-            ft.test()
-            ft.save_model(save_path=r'QModel/SavedModels/tf_forecaster')
-=======
         ft = ForcasterTrainer(num_features=16, classes=[
                               "no_fill", "init_fill", "ch1", "ch2", "full_fill"])
         ft.toggle_live_plot(True)  # Enable live plotting
         ft.train()
         ft.test()
         ft.save_model(save_path=r'QModel/SavedModels/bff')
->>>>>>> 0192d227
 
     if TESTING:
         f = Forecaster()
