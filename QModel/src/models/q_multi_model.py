import os
import matplotlib.pyplot as plt
import numpy as np
import pandas as pd
import xgboost as xgb
from hyperopt import STATUS_OK, Trials, fmin, hp, tpe
from hyperopt.early_stop import no_progress_loss
from scipy.signal import find_peaks
from sklearn.model_selection import train_test_split
import pickle
from scipy.signal import find_peaks
from scipy.stats import linregress
# from ModelData import ModelData

Architecture_found = False
try:
    if not Architecture_found:
        from QATCH.common.architecture import Architecture
    Architecture_found = True
except:
    Architecture_found = False
    # Not finding this if OK: will use 'cwd' as 'root' path

QConstants_found = False
try:
    if not QConstants_found:
        from QConstants import *
    QConstants_found = True
except:
    QConstants_found = False
try:
    if not QConstants_found:
        from QATCH.QModel.QConstants import *
    QConstants_found = True
except:
    QConstants_found = False
if not QConstants_found:
    raise ImportError("Cannot find 'QConstants' in any expected location.")

ModelData_found = False
try:
    if not ModelData_found:
        from ModelData import ModelData
    ModelData_found = True
except:
    ModelData_found = False
try:
    if not ModelData_found:
        from QATCH.models.ModelData import ModelData
    ModelData_found = True
except:
    ModelData_found = False
if not ModelData_found:
    raise ImportError("Cannot find 'ModelData' in any expected location.")

QDataPipeline_found = False
try:
    if not QDataPipeline_found:
        from q_data_pipeline import QDataPipeline
    QDataPipeline_found = True
except:
    QDataPipeline_found = False
try:
    if not QDataPipeline_found:
        from QATCH.QModel.q_data_pipeline import QDataPipeline
    QDataPipeline_found = True
except:
    QDataPipeline_found = False
if not QDataPipeline_found:
    raise ImportError("Cannot find 'QDataPipeline' in any expected location.")


class QMultiModel:
    """
    A class used to represent and manage an XGBoost model for multi-target classification tasks.

    This class handles the initialization, training, hyperparameter tuning, and management of an XGBoost model.
    It supports multi-target classification with specific hyperparameters and uses cross-validation to optimize
    the model's performance.

    Attributes:
        __params__ (dict): A dictionary of hyperparameters used for training the XGBoost model.
        __train_df__ (pd.DataFrame): Training subset of the dataset.
        __valid_df__ (pd.DataFrame): Validation subset of the dataset.
        __test_df__ (pd.DataFrame): Test subset of the dataset.
        __dtrain__ (xgb.DMatrix): DMatrix object for the training data.
        __dvalid__ (xgb.DMatrix): DMatrix object for the validation data.
        __dtest__ (xgb.DMatrix): DMatrix object for the test data.
        __watchlist__ (list): List of DMatrix objects to monitor during training, containing tuples of the form (DMatrix, "name").
        __model__ (xgb.Booster or None): The trained XGBoost model, initially set to None.

    Methods:
        __init__(self, dataset, predictors, target_features):
            Initializes the XGBoost model with the specified dataset, predictors, and target features.

        train_model(self):
            Trains the multi-target XGBoost model using the training dataset.

        objective(self, params):
            Evaluates the performance of the XGBoost model using cross-validation and returns the best AUC score.

        tune(self, evaluations=250):
            Tunes the XGBoost model's hyperparameters using Bayesian optimization with Tree-structured Parzen Estimator (TPE).

        save_model(self, model_name="QMultiModel"):
            Saves the trained XGBoost model to a specified file.

        get_model(self):
            Retrieves the trained XGBoost model.
    """

    def __init__(
        self,
        dataset: pd.DataFrame = None,
        predictors: list = None,
        target_features: str = "Class",
    ) -> None:
        """
        Initializes the XGBoost model with the specified dataset, predictors, and target features.

        Args:
            dataset (pd.DataFrame): The complete dataset containing both predictors and target features.
            predictors (list[str]): A list of column names in `dataset` that will be used as features for model training.
            target_features (list[str]): A list of column names in `dataset` that will be used as target variables for the model.

        Attributes:
            __params__ (dict): A dictionary of hyperparameters used for training the XGBoost model. These include:
                - objective (str): The learning task and objective ("multi:softprob" for multi-class classification).
                - eval_metric (str): Evaluation metric ("auc" for Area Under the Curve).
                - eta (float): Step size shrinkage used in updates to prevent overfitting (0.175).
                - max_depth (int): Maximum depth of a tree (5).
                - min_child_weight (float): Minimum sum of instance weight (hessian) needed in a child (4.0).
                - subsample (float): Subsample ratio of the training instances (0.6).
                - colsample_bytree (float): Subsample ratio of columns when constructing each tree (0.75).
                - gamma (float): Minimum loss reduction required to make a further partition on a leaf node (0.8).
                - nthread (int): Number of threads used for training (NUM_THREADS).
                - booster (str): Type of booster to use ("gbtree").
                - device (str): Device to run on ("cuda").
                - tree_method (str): Tree construction algorithm ("auto").
                - sampling_method (str): Sampling method ("gradient_based").
                - seed (int): Random seed for reproducibility (SEED).
                - num_class (int): Number of classes (7).

            __train_df__ (pd.DataFrame): Training subset of the dataset.
            __valid_df__ (pd.DataFrame): Validation subset of the dataset.
            __test_df__ (pd.DataFrame): Test subset of the dataset.

            __dtrain__ (xgb.DMatrix): DMatrix object for the training data.
            __dvalid__ (xgb.DMatrix): DMatrix object for the validation data.
            __dtest__ (xgb.DMatrix): DMatrix object for the test data.

            __watchlist__ (list): List of DMatrix objects to watch during training, containing tuples of the form (DMatrix, "name").

            __model__ (xgb.Booster or None): The trained XGBoost model, initially set to None.
        """
        self.__params__ = {
            "objective": "multi:softprob",
            "eval_metric": "auc",
            "eta": 0.175,
            "max_depth": 5,
            "min_child_weight": 4.0,
            "subsample": 0.6,
            "colsample_bytree": 0.75,
            "gamma": 0.8,
            "nthread": NUM_THREADS,
            "booster": "gbtree",
            "device": "cuda",
            "tree_method": "auto",
            "sampling_method": "gradient_based",
            "seed": SEED,
            # "multi_strategy": "multi_output_tree",
            "num_class": 7,
        }
        self.__train_df__, self.__test_df__ = train_test_split(
            dataset, test_size=TEST_SIZE, random_state=SEED, shuffle=True
        )
        self.__train_df__, self.__valid_df__ = train_test_split(
            self.__train_df__,
            test_size=VALID_SIZE,
            random_state=SEED,
            shuffle=True,
        )

        self.__dtrain__ = xgb.DMatrix(
            data=self.__train_df__[predictors],
            label=self.__train_df__[target_features].values,
        )
        self.__dvalid__ = xgb.DMatrix(
            data=self.__valid_df__[predictors],
            label=self.__valid_df__[target_features].values,
        )
        self.__dtest__ = xgb.DMatrix(
            data=self.__test_df__[predictors],
            label=self.__test_df__[target_features].values,
        )

        self.__watchlist__ = [
            (self.__dtrain__, "train"),
            (self.__dvalid__, "valid"),
        ]

        self.__model__ = None

    def train_model(self) -> None:
        """
        Trains the multi-target XGBoost model using the training dataset.

        This method initializes the training process for the XGBoost model with the previously defined parameters and datasets.
        The model is trained over a number of rounds with early stopping if the performance does not improve on the validation set.

        During the training process, the model's performance is evaluated on both the training and validation datasets,
        and the best model based on the validation performance is saved.

        Prints a status message indicating the start of the training process.

        Attributes:
            __model__ (xgb.Booster): The trained XGBoost model after completion of the training process.

        Raises:
            ValueError: If any of the necessary parameters or datasets have not been initialized prior to calling this method.
        """
        print(f"[STATUS] Training multi-target model")
        self.__model__ = xgb.train(
            self.__params__,
            self.__dtrain__,
            MAX_ROUNDS,
            evals=self.__watchlist__,
            early_stopping_rounds=EARLY_STOP,
            maximize=True,
            verbose_eval=VERBOSE_EVAL,
        )

    def update_model(
        self,
        new_df: pd.DataFrame = None,
        predictors: list = None,
        target_features: str = "Class",
    ) -> None:
        print(f"[STATUS] Updating multi-target model")
        d_new = xgb.DMatrix(
            new_df[predictors],
            new_df[target_features].values,
        )
        self.__model__ = xgb.train(
            self.__params__,
            d_new,
            MAX_ROUNDS,
            evals=self.__watchlist__,
            early_stopping_rounds=EARLY_STOP,
            maximize=True,
            verbose_eval=VERBOSE_EVAL,
            xgb_model=self.__model__,
        )

    def objective(self, params: dict = None) -> None:
        """
        Evaluates the performance of the XGBoost model using cross-validation and returns the best AUC score.

        This method performs k-fold cross-validation on the training dataset using the provided hyperparameters.
        The method returns the best AUC score from the cross-validation process, which can be used as the objective function
        in hyperparameter optimization.

        Args:
            params (dict): Dictionary of hyperparameters to be used in the XGBoost model during cross-validation.

        Returns:
            dict: A dictionary containing the following keys:
                - "loss" (float): The best mean AUC score on the test set obtained during cross-validation.
                - "status" (str): The status of the evaluation, typically "ok".

        Raises:
            ValueError: If any of the necessary parameters or datasets have not been initialized prior to calling this method.
        """
        results = xgb.cv(
            params,
            self.__dtrain__,
            MAX_ROUNDS,
            nfold=NUMBER_KFOLDS,
            stratified=True,
            early_stopping_rounds=20,
            metrics=["auc"],
            verbose_eval=VERBOSE_EVAL,
        )
        best_score = results["test-auc-mean"].max()
        return {"loss": best_score, "status": STATUS_OK}

    def tune(self, evaluations: int = 250) -> dict:
        """
        Tunes the XGBoost model's hyperparameters using Bayesian optimization with Tree-structured Parzen Estimator (TPE).

        This method runs the hyperparameter tuning process for a specified number of iterations.
        It searches for the best hyperparameters within the defined search space by minimizing the loss function.
        The search is based on the performance of the model as evaluated by cross-validation.

        Args:
            evaluations (int, optional): The maximum number of iterations for hyperparameter optimization. Default is 250.

        Returns:
            dict: A dictionary of the best hyperparameters found during the tuning process.

        Raises:
            ValueError: If any of the necessary parameters or datasets have not been initialized prior to calling this method.

        Example:
            best_hyperparams = self.tune(evaluations=300)
        """
        print(
            f"[STATUS] Running model tuning for {evaluations} max iterations")
        space = {
            "max_depth": hp.choice("max_depth", np.arange(1, 20, 1, dtype=int)),
            "eta": hp.uniform("eta", 0, 1),
            "gamma": hp.uniform("gamma", 0, 10e1),
            "reg_alpha": hp.uniform("reg_alpha", 10e-7, 10),
            "reg_lambda": hp.uniform("reg_lambda", 0, 1),
            "colsample_bytree": hp.uniform("colsample_bytree", 0.5, 1),
            "colsample_bynode": hp.uniform("colsample_bynode", 0.5, 1),
            "colsample_bylevel": hp.uniform("colsample_bylevel", 0.5, 1),
            "min_child_weight": hp.choice(
                "min_child_weight", np.arange(1, 10, 1, dtype="int")
            ),
            "max_delta_step": hp.choice(
                "max_delta_step", np.arange(1, 10, 1, dtype="int")
            ),
            "subsample": hp.uniform("subsample", 0.5, 1),
            "eval_metric": "auc",
            "objective": "multi:softprob",
            "nthread": NUM_THREADS,
            "booster": "gbtree",
            "device": "cuda",
            "tree_method": "auto",
            "sampling_method": "gradient_based",
            "seed": SEED,
            # "multi_strategy": "multi_output_tree",
            "num_class": 7,
        }
        trials = Trials()
        best_hyperparams = fmin(
            fn=self.objective,
            space=space,
            algo=tpe.suggest,
            max_evals=evaluations,
            trials=trials,
            return_argmin=False,
            early_stop_fn=no_progress_loss(10),
        )

        self.__params__ = best_hyperparams.copy()
        if "eval_metric" in self.__params__:
            self.__params__ = {
                key: self.__params__[key]
                for key in self.__params__
                if key != "eval_metric"
            }

        print(f"-- best parameters, \n\t{best_hyperparams}")

        return best_hyperparams

    def save_model(self, model_name: str = "QMultiModel") -> None:
        """
        Saves the trained XGBoost model to a specified file.

        This method saves the current XGBoost model in JSON format to the specified location.
        The model is saved in the "QModel/SavedModels/" directory with the provided model name.

        Args:
            model_name (str, optional): The name of the model file to be saved. Default is "QMultiModel".

        Returns:
            None

        Example:
            self.save_model(model_name="MyModel")
        """
        filename = f"QModel/SavedModels/{model_name}.json"
        print(f"[INFO] Saving model {model_name}")
        self.__model__.save_model(filename)

    def get_model(self) -> xgb.Booster:
        """
        Retrieves the trained XGBoost model.

        This method returns the trained XGBoost model, which can be used for further predictions or analysis.

        Returns:
            xgb.Booster: The trained XGBoost model.

        Example:
            model = self.get_model()
        """
        return self.__model__


class QPredictor:
    def __init__(self, model_path=None):
        if model_path is None:
            raise ValueError("[QModelPredict __init__()] No model path given")

        # Load the pre-trained models from the specified paths
        self.__model__ = xgb.Booster()

        self.__model__.load_model(model_path)
        # with open("QModel/SavedModels/label_0.pkl", "rb") as file:
        #     self.__label_0__ = pickle.load(file)
        # with open("QModel/SavedModels/label_1.pkl", "rb") as file:
        #     self.__label_1__ = pickle.load(file)
        # with open("QModel/SavedModels/label_2.pkl", "rb") as file:
        #     self.__label_2__ = pickle.load(file)
        # Find the pickle files dynamically, using Architecture path (if available)
        if Architecture_found:
            relative_root = os.path.join(Architecture.get_path(), "QATCH")
        else:
            relative_root = os.getcwd()
        pickle_path = os.path.join(
            relative_root, "QModel/SavedModels/label_{}.pkl")
        for i in range(3):
            with open(pickle_path.format(i), "rb") as file:
                setattr(self, f"__label_{i}__", pickle.load(file))

    def normalize(self, data):
        return (data - np.min(data)) / (np.max(data) - np.min(data))

    def compute_bounds(self, indices):
        bounds = []
        start = indices[0]
        end = indices[0]

        for i in range(1, len(indices)):
            if indices[i] == indices[i - 1] + 1:
                end = indices[i]
            else:
                bounds.append((start, end))
                start = indices[i]
                end = indices[i]

        # Append the last run
        bounds.append((start, end))

        return bounds

    def extract_results(self, results):

        num_indices = len(results[0])
        extracted = [[] for _ in range(num_indices)]

        for sublist in results:
            for idx in range(num_indices):
                extracted[idx].append(sublist[idx])

        return extracted

    def adjust_predictions(self, prediction, rel_time, poi_num, type, i, j):
        rel_time = rel_time[i:j]
        rel_time_norm = self.normalize(rel_time)
        bounds = None

        if type == 0:
            bounds = self.__label_0__["Class_" + str(poi_num)]
        elif type == 1:
            bounds = self.__label_1__["Class_" + str(poi_num)]
        elif type == 2:
            bounds = self.__label_2__["Class_" + str(poi_num)]

        lq = bounds["lq"]
        uq = bounds["uq"]
        adj = np.where((rel_time_norm >= lq) & (rel_time_norm <= uq), 1, 0)
        adjustment = np.concatenate(
            (np.zeros(i), np.array(adj), (np.zeros(len(prediction) - j)))
        )
        if len(prediction) == len(adjustment):
            adj_prediction = prediction * adjustment
            lq_idx = next((i for i, x in enumerate(adj) if x == 1), -1) + i
            uq_idx = (
                next((i for i, x in reversed(list(enumerate(adj))) if x == 1), -1) + i
            )
            return adj_prediction, (lq_idx, uq_idx)

        lq_idx = next((i for i, x in enumerate(adj) if x == 1), -1) + i
        uq_idx = next((i for i, x in reversed(
            list(enumerate(adj))) if x == 1), -1) + i
        return prediction, (lq_idx, uq_idx)

    def find_and_sort_peaks(self, signal):
        # Find peaks
        peaks, properties = find_peaks(signal)
        # Get the peak heights
        peak_heights = []
        for p in peaks:
            peak_heights.append(signal[p])

        # Sort peaks by height in descending order
        sorted_indices = np.argsort(peak_heights)[::-1]
        sorted_peaks = peaks[sorted_indices]
        return sorted_peaks

    def peak_density(self, signal, peaks, segment_le):
        density = len(peaks) / len(signal)
        return density

    def find_dynamic_increase(
        self, data, target_points=5, multiplier=3.0, reduction_factor=0.5, window_size=3
    ):
        if window_size < 2 or window_size >= len(data):
            return -1

        # Calculate the first derivative (differences between consecutive points)
        diff = np.diff(data)
        slope_change = []
        for i in range(len(diff) - window_size + 1):
            # Calculate the slope change over the current window
            window_slope_change = np.mean(np.diff(diff[i: i + window_size]))
            slope_change.append(window_slope_change)

        slope_change = np.array(slope_change)

        # Calculate baseline threshold (std deviation of slope changes in the sliding windows)
        baseline = np.std(slope_change)

        significant_points = []
        current_multiplier = multiplier

        # Iteratively reduce the threshold until enough significant points are found
        while len(significant_points) < target_points and current_multiplier > 0:
            # Calculate the current dynamic threshold
            dynamic_threshold = current_multiplier * baseline

            # Find new points where the change in slope exceeds the dynamic threshold
            new_points = np.where(slope_change > dynamic_threshold)[0]

            # Add new significant points to the list, ensuring no duplicates
            for point in new_points:
                if point + window_size - 1 not in [
                    p for p in significant_points
                ]:  # Adjust for window size
                    significant_points.append(
                        point + window_size - 1
                    )  # Store index and slope change
                    if len(significant_points) >= target_points:
                        break

            # Reduce the multiplier for the next iteration
            current_multiplier *= reduction_factor

        return significant_points[:target_points]

    def find_zero_slope_regions(self, data, threshold=1e-3, min_region_length=1):
        # Calculate the first derivative (approximate slope)
        slopes = np.diff(data)

        # Identify regions where the slope is approximately zero
        zero_slope_mask = np.abs(slopes) < threshold

        # Find consecutive regions of near-zero slope
        regions = []
        start_idx = None

        for i, is_zero_slope in enumerate(zero_slope_mask):
            if is_zero_slope and start_idx is None:
                start_idx = i
            elif not is_zero_slope and start_idx is not None:
                if i - start_idx >= min_region_length:
                    # Store the region as (start, end)
                    regions.append((start_idx, i))
                start_idx = None

        # Handle case where the last region extends to the end of the array
        if start_idx is not None and len(data) - start_idx - 1 >= min_region_length:
            regions.append((start_idx, len(data) - 1))

        return regions

    def adjustment_poi_1(self, guess, diss_raw):

        zero_slope = self.find_zero_slope_regions(
            self.normalize(diss_raw), 0.0075, 100)
        adjusted_guess = guess

        if len(zero_slope) >= 2:
            l = zero_slope[0][1]
            r = zero_slope[1][0]
            peaks_between, _ = find_peaks(diss_raw[l:r])
            between = []
            for p in peaks_between:
                between.append(p + l)
            # if emp_guess < l:
            #     adjusted_guess = r

            if between is not None and len(between) > 0:
                between = np.array(between)
                distances = np.abs(between - guess)
                if adjusted_guess >= r:
                    furthest_index = np.argmax(distances)
                    distances[furthest_index] = min(distances)
                    second_furthest_index = np.argmax(distances)
                    adjusted_guess = between[second_furthest_index]
                else:
                    nearest_index = np.argmin(distances)
                    distances[nearest_index] = np.argmin(distances)
                    adjusted_guess = between[nearest_index]

        else:
            peaks, _ = find_peaks(diss_raw)
            distances = np.abs(peaks - adjusted_guess)
            nearest_peak_index = peaks[np.argmin(distances)]
            adjusted_guess = nearest_peak_index

        # if abs(adjusted_guess - actual) > 5:
        #     fig, ax = plt.subplots()
        #     ax.plot(diss_raw, color="grey")
        #     for l, r in zero_slope:
        #         ax.fill_between((l, r), max(diss_raw), alpha=0.5)
        #     ax.scatter(between, diss_raw[between])
        #     ax.axvline(guess, color="green", linestyle="dotted", label="guess")

        #     ax.axvline(adjusted_guess, color="brown", label="adjusted")
        #     ax.axvline(actual, color="orange", linestyle="--", label="actual")
        #     plt.legend()

        #     plt.show()

        return adjusted_guess

    def adjustment_poi_2(self, guess, diss_raw, actual, bounds, poi_1_guess):

        diss_raw = self.normalize(diss_raw)
        diss_invert = -diss_raw
        start = bounds[0]
        stop = bounds[1]
        if guess < bounds[0]:
            start = guess

        if guess > bounds[1]:
            stop = guess
        if start < poi_1_guess:
            start = poi_1_guess

        if stop < poi_1_guess:
            delta = stop - start
            start = poi_1_guess
            stop = start + delta
        peaks, _ = find_peaks(diss_invert)
        # peaks = peaks + bounds[0]
        if len(peaks) == 0:
            return guess
        valid_peaks = peaks[peaks < guess]
        distances = np.abs(valid_peaks - guess)

        # Find the closest RF point to the initial guess, considering weights
        closest_idx = np.argmin(distances)
        adjustment = peaks[closest_idx]
        if adjustment < poi_1_guess:
            return guess
        points = np.array([adjustment, guess])
        weights = np.array([0.25, 0.75])
        weighted_mean = np.average(points, weights=weights)
        adjustment = int(weighted_mean)
        if abs(guess - adjustment) > 75:
            adjustment = guess
        # if abs(actual - adjustment) > 5:
        #     fig, ax = plt.subplots()
        #     ax.plot(diss_raw, color="grey")
        #     ax.fill_betweenx(
        #         [0, max(diss_raw)], bounds[0], bounds[1], color=f"yellow", alpha=0.5
        #     )
        #     ax.axvline(guess, color="green", linestyle="dotted", label="guess")

        #     ax.scatter(peaks, diss_raw[peaks])
        #     ax.axvline(adjustment, color="brown", label="adjusted")
        #     ax.axvline(actual[0], color="tan",
        #                linestyle="--", label="actual 1")
        #     ax.axvline(actual[1], color="orange",
        #                linestyle="--", label="actual 2")
        #     ax.scatter(
        #         peaks[closest_idx],
        #         diss_raw[peaks[closest_idx]],
        #         color="red",
        #         marker="x",
        #     )
        #     plt.legend()

        #     plt.show()

        return adjustment

    def adjustmet_poi_4(self, df, candidates, guess, actual, bounds):
        diss = df["Dissipation"]
        rf = df["Resonance_Frequency"]
        diff = df["Difference"]
        diss_peaks, _ = find_peaks(diss)
        rf_peaks, _ = find_peaks(rf)
        diff_peaks, _ = find_peaks(diff)
        initial_guess = np.array(guess)
        candidate_points = np.array(candidates)
        rf_points = np.array(rf_peaks)
        diss_points = np.array(diss_peaks)
        diff_points = np.array(diff_peaks)
        x_min, x_max = bounds
        candidates = np.append(candidates, guess)
        candidate_density = len(candidates) / (x_max - x_min)
        if candidate_density < 0.02 or (guess < x_min or guess > x_max):
            # Filter RF points within the bounds
            rf_points = np.concatenate((rf_points, diss_points))
            within_bounds = (rf_points >= x_min) & (rf_points <= x_max)
            filtered_rf_points = rf_points[within_bounds]

            # If no RF points within the bounds, return None or handle accordingly
            if filtered_rf_points.size == 0:

                return guess

            # Calculate proximity weight for each RF point based on diff and diss points
            def calculate_weight(rf_point):
                multiplier = 2
                diff_in_proximity = np.sum(
                    np.abs(np.array(diff_points) - rf_point) < 0.02 * len(rf)
                )
                weight = diff_in_proximity

                # Apply multiplier if a diss point is nearby
                if np.any(np.abs(np.array(diss_points) - rf_point) < 0.02 * len(rf)):
                    weight *= multiplier
                return weight

            epsilon = 1e-10

            # Calculate weights for filtered RF points
            weights = np.array(
                [calculate_weight(rf_point) for rf_point in filtered_rf_points]
            )

            # Calculate weighted distances from initial guess to each filtered RF point
            distances_to_rf = np.abs(filtered_rf_points - initial_guess)

            # Prevent division by zero by replacing zero weights with epsilon
            weighted_distances = distances_to_rf / np.where(
                weights == 0, epsilon, weights
            )

            # Find the closest RF point to the initial guess, considering weights
            closest_rf_idx = np.argmin(weighted_distances)
            closest_rf_point = filtered_rf_points[closest_rf_idx]

            # Calculate distances from candidate points to the closest RF point
            distances_to_closest_rf = np.abs(
                candidate_points - closest_rf_point)

            # Find the closest candidate point to the closest RF point
            closest_candidate_idx = np.argmin(distances_to_closest_rf)
            adjusted_point = candidate_points[closest_candidate_idx]
            # fig, ax = plt.subplots()
            # ax.plot(diss, color="grey")
            # ax.fill_betweenx(
            #     [0, max(diss)], bounds[0], bounds[1], color=f"yellow", alpha=0.5
            # )
            # # ax.scatter(diss_peaks, diss[diss_peaks], color="red", label="diss peaks")
            # ax.scatter(diff_peaks, diss[diff_peaks], color="green", label="diff peaks")
            # ax.scatter(rf_points, diss[rf_points], color="blue", label="rf peaks")
            # ax.scatter(candidates, diss[candidates], color="black", label="candidates")
            # ax.axvline(guess, color="orange", label="guess")
            # ax.axvline(actual, color="orange", linestyle="--", label="actual")
            # ax.axvline(adjusted_point, color="brown", label="adjusted")
            # plt.legend()
            # plt.show()
            return adjusted_point
        else:
            # fig, ax = plt.subplots()
            # ax.plot(diss, color="grey")
            # ax.fill_betweenx(
            #     [0, max(diss)], bounds[0], bounds[1], color=f"yellow", alpha=0.5
            # )
            # # ax.scatter(diss_peaks, diss[diss_peaks], color="red", label="diss peaks")
            # ax.scatter(diff_peaks, diss[diff_peaks], color="green", label="diff peaks")
            # ax.scatter(rf_peaks, diss[rf_peaks], color="blue", label="rf peaks")
            # ax.scatter(candidates, diss[candidates], color="black", label="candidates")
            # ax.axvline(guess, color="orange", label="guess")
            # ax.axvline(actual, color="orange", linestyle="--", label="actual")
            # plt.legend()
            # plt.show()
            return guess

    def adjustmet_poi_5(self, df, candidates, emp_guess, guess, actual, bounds):
        diss = df["Dissipation"]
        rf = df["Resonance_Frequency"]

        diff = df["Difference"]

        diss_peaks, _ = find_peaks(diss)
        rf_peaks, _ = find_peaks(rf)
        diff_peaks, _ = find_peaks(diff)
        initial_guess = np.array(guess)
        candidate_points = np.array(candidates)
        rf_points = np.array(rf_peaks)

        diss_points = np.array(diss_peaks)
        diff_points = np.array(diff_peaks)
        np.concatenate((rf_points, diff_points, diss_points))
        x_min, x_max = bounds
        candidate_density = len(candidates) / (x_max - x_min)
        if candidate_density < 0.01:
            zero_slope = self.find_zero_slope_regions(rf)
            # Filter RF points within the bounds
            # rf_points = np.concatenate((rf_points, diss_points))
            candidates = np.append(candidates, guess)
            within_bounds = (rf_points >= x_min) & (rf_points <= x_max)
            filtered_rf_points = rf_points[within_bounds]

            for l, r in zero_slope:
                np.append(rf_points, l)
                np.append(rf_points, r)
            # If no RF points within the bounds, return None or handle accordingly
            if filtered_rf_points.size == 0:
                return guess

            # Calculate proximity weight for each RF point based on diff and diss points
            def calculate_weight(rf_point):
                # multiplier = 2
                # diff_in_proximity = np.sum(
                #     np.abs(np.array(diff_points) - rf_point) < 0.02 * len(rf)
                # )
                # weight = diff_in_proximity

                # # Apply multiplier if a diss point is nearby
                # if np.any(np.abs(np.array(diss_points) - rf_point) < 0.02 * len(rf)):
                #     weight *= multiplier
                return 1

            # Calculate weights for filtered RF points
            weights = np.array(
                [calculate_weight(rf_point) for rf_point in filtered_rf_points]
            )

            # Calculate weighted distances from initial guess to each filtered RF point
            distances_to_rf = np.abs(filtered_rf_points - initial_guess)
            weighted_distances = distances_to_rf / weights  # Adjust distance by weight

            # Find the closest RF point to the initial guess, considering weights
            closest_rf_idx = np.argmin(weighted_distances)
            closest_rf_point = filtered_rf_points[closest_rf_idx]

            # Calculate distances from candidate points to the closest RF point
            distances_to_closest_rf = np.abs(
                candidate_points - closest_rf_point)

            # Find the closest candidate point to the closest RF point
            closest_candidate_idx = np.argmin(distances_to_closest_rf)
            adjusted_point = candidate_points[closest_candidate_idx]
            # fig, ax = plt.subplots()
            # ax.plot(diss, color="grey")
            # ax.fill_betweenx(
            #     [0, max(diss)], bounds[0], bounds[1], color=f"yellow", alpha=0.5
            # )
            # ax.scatter(diss_peaks, diss[diss_peaks],
            #            color="red", label="diss peaks")
            # ax.scatter(diff_peaks, diss[diff_peaks],
            #            color="green", label="diff peaks")
            # ax.scatter(rf_points, diss[rf_points],
            #            color="blue", label="rf peaks")
            # ax.scatter(
            #     emp_guess, diss[emp_guess], color="pink", marker="x", label="emp guess"
            # )
            # ax.scatter(candidates, diss[candidates],
            #            color="black", label="candidates")
            # ax.axvline(guess, color="purple",
            #            linestyle='dotted', label="guess")
            # ax.axvline(actual, color="orange", linestyle="--", label="actual")
            # ax.axvline(adjusted_point, color="brown", label="adjusted")
            # plt.legend()
            # plt.show()
            return adjusted_point
        else:
            return guess

    def adjustment_poi_6(
        self,
        poi_6_guess,
        candidates,
        dissipation,
        difference,
        rf,
        signal,
    ):
        # The following are normalized datasets collected from the raw raun data.
        rf = self.normalize(rf)
        dissipation = self.normalize(dissipation)
        difference = self.normalize(difference)
        signal = self.normalize(signal)

        # Diff peaks are peaks in the difference curve
        diff_peaks, _ = find_peaks(difference)
        # The list of candidates appends the intial guess of POI6 to the list of potential candidates.
        candidates = np.append(candidates, [poi_6_guess])

        def classify_tail(data, tail_fraction=0.2):

            # Determine tail segment
            n_tail = max(1, int(len(data) * tail_fraction))
            tail_data = data[-n_tail:]

            # Perform linear regression on the tail
            x = np.arange(len(tail_data))
            slope, intercept, r_value, p_value, std_err = linregress(
                x, tail_data)
            if slope > 0:
                return "increasing"
            elif slope < 0:
                return "decreasing"
            else:
                # TODO: Implement a method for determining noise at the end of the signal.
                return "noisy"

        # Get the type of tail the last 10% of the run classifies as.  10% is an artbirary
        # fraction of the run and can be adjusted.
        tail_class = classify_tail(difference, 0.1)
        # Subtract the difference from dissipation curve to get segments where the normalized difference
        # signal interesects witht the noramlized dissipation signal.
        diff_signal = difference - dissipation
        crossings = np.where(np.diff(np.sign(diff_signal)))[0]

        # Take the last crossing in where the difference and dissipation signal instersect.
        nearest_crossing = max(crossings)

        # Next, get the peak in the difference curve that minimizes the distance between to the final
        # interesction.  This peak indicates the the peak of interest ending the run.
        distances = np.abs(diff_peaks - nearest_crossing)
        nearest_peak = diff_peaks[np.argmin(distances)]

        # The nearest peak and crossing can be out of order so the following ensures that these two points
        # are in ascending order.
        a, b = (nearest_peak, nearest_crossing) if nearest_peak < nearest_crossing else (
            nearest_crossing, nearest_peak)

        if tail_class == 'increasing':
            # For an increasing tail in the difference curve, currently no adjustment is provided.
            # TODO: For an increasing tail, implelment an adjustment.
            # I think this could be something along the lines of looking at nearest valley in both
            # difference and dissipation and moving poi guess to that but I am not sure.
            filtered_candidates = candidates
            adjusted_poi_6 = poi_6_guess
        elif tail_class == 'decreasing':
            # For decreasing tails, there are 2 cases: (1) Between the nearest peak and crossing point,
            # there exists some candidates.  Pick the candidate closest to the base of the increase segment
            # in the dissipation curve. (2) There are no candidates, in which case, pick the point on the
            # dissipation curve which has the most significant change in slope over the baseline slope of
            # that region.
            filtered_candidates = [
                point for point in candidates if a <= point <= b]

            if len(filtered_candidates) > 0:
                adjusted_poi_6 = min(filtered_candidates,
                                     key=lambda x: abs(x - a))
                # adjusted_poi_6 = max(filtered_candidates,
                #                      key=lambda p: signal[p])
                tail_class = tail_class + "_A"
            else:
                slope = np.diff(dissipation[a:b])
                if len(slope) == 0:
                    adjusted_poi_6 = poi_6_guess
                else:
                    average_slope = np.mean(slope)
                    increasing_index = np.argmax(slope > average_slope)
                    significant_point = increasing_index + 1
                    adjusted_poi_6 = significant_point + a
        else:
<<<<<<< HEAD
            target = (rf_max + diff_max) / 2
            nearest_candidate = min(candidates, key=lambda x: abs(x - rf_max))

        # Compute the derivative (slope)
        slopes = np.gradient(dissipation)
        from scipy.signal import savgol_filter

        window_length = 5
        polyorder = 2
        threshold = 0.0000024
        # Smooth the slopes using a Savitzky-Golay filter
        smoothed_slopes = savgol_filter(slopes, window_length, polyorder)

        # Identify regions with similar slopes
        regions = []
        start = 0

        for i in range(1, len(smoothed_slopes)):
            # Check if the current slope is similar to the previous one
            if abs(smoothed_slopes[i] - smoothed_slopes[i - 1]) > threshold:
                # Store the region if it has more than one point
                if i - start > 1:
                    regions.append((start, i))
                start = i

        # Add the last region
        if start < len(smoothed_slopes) - 1:
            regions.append((start, len(smoothed_slopes)))

        if abs(actual[5] - nearest_candidate) > 50:
            plt.figure(figsize=(8, 8))
            plt.plot(dissipation, label="Dissipation", color="grey")
            plt.scatter(
                candidates,
                dissipation[candidates],
                color="red",
                label="Candidates",
                marker="x",
            )

            plt.plot(difference, label="Difference", color="brown")
            plt.plot(rf, label="Resonance frequency", color="tan")
            for start, end in regions:
                plt.axvspan(
                    start,
                    end,
                    color="lightgreen",
                    alpha=0.5,
                    label="Similar Slope Region",
                )

            plt.scatter(actual, dissipation[actual], label="actual", color="blue")
            plt.scatter(rf_max, dissipation[rf_max], label="rf_peaks", color="green")
            plt.scatter(
                diff_max, dissipation[diff_max], label="diff_peaks", color="green"
            )
            plt.axvline(poi_5_guess, label="poi_5", color="pink")

            plt.axvline(nearest_candidate, label="nearest_candidate", color="orange")
            if t_delta > 0:
                plt.axvline(t_delta, label="t_delta", color="black", linestyle="dotted")
            plt.axvline(poi_6_guess, label="poi_6", color="purple")
            plt.legend()
            plt.title(average_conf)
            plt.show()
=======
            # TODO: Noise case
            # The final case is instended to handle the case where the end of the run is noisy.
            filtered_candidates = candidates
            adjusted_poi_6 = poi_6_guess

        # if abs(actual[5] - adjusted_poi_6) > 30:
        #     plt.figure(figsize=(8, 8))
        #     plt.plot(dissipation, label="Dissipation", color="grey")
        #     plt.scatter(
        #         filtered_candidates,
        #         dissipation[filtered_candidates],
        #         color="red",
        #         label="Candidates",
        #         marker="x",
        #     )

        #     plt.plot(difference, label="Difference", color="brown")
        #     plt.plot(rf, label="Resonance frequency", color="tan")

        #     plt.scatter(actual, dissipation[actual],
        #                 label="actual", color="blue")
        #     plt.scatter(rf_max, dissipation[rf_max],
        #                 label="rf_peaks", color="green")
        #     plt.scatter(
        #         nearest_peak, dissipation[nearest_peak], label="Nearest Peak", color='yellow', marker='*'
        #     )
        #     plt.scatter(
        #         crossings, difference[crossings], color='red', label='Crossings', zorder=5)
        #     plt.scatter(
        #         nearest_crossing, difference[nearest_crossing], color='yellow', marker='*', label='Nearest Crossing', zorder=5)

        #     if t_delta > 0:
        #         plt.axvline(t_delta, label="t_delta",
        #                     color="black", linestyle="dotted")
        #     plt.axvline(adjusted_poi_6, label="poi_6", color="purple")
        #     plt.legend()
        #     plt.title(tail_class)
        #     plt.show()
>>>>>>> 6b913e76

        return adjusted_poi_6

    def predict(self, file_buffer, type=-1, start=-1, stop=-1, act=[None] * 6):
        # Load CSV data and drop unnecessary columns
        df = pd.read_csv(file_buffer)
        columns_to_drop = ["Date", "Time", "Ambient", "Temperature"]
        if not all(col in df.columns for col in columns_to_drop):
            raise ValueError(
                f"[QModelPredict predict()]: Input data must contain the following columns: {columns_to_drop}"
            )

        df = df.drop(columns=columns_to_drop)

        if not isinstance(file_buffer, str):
            if hasattr(file_buffer, "seekable") and file_buffer.seekable():
                # reset ByteIO buffer to beginning of stream
                file_buffer.seek(0)

            csv_headers = next(file_buffer)

            if isinstance(csv_headers, bytes):
                csv_headers = csv_headers.decode()

            if "Ambient" in csv_headers:
                csv_cols = (2, 4, 6, 7)
            else:
                csv_cols = (2, 3, 5, 6)

            file_data = np.loadtxt(
                file_buffer.readlines(), delimiter=",", skiprows=0, usecols=csv_cols
            )
            data_path = "QModel Passthrough"
            relative_time = file_data[:, 0]
            # temperature = file_data[:,1]
            resonance_frequency = file_data[:, 2]
            data = file_data[:, 3]

            emp_predictions = ModelData().IdentifyPoints(
                data_path=data_path,
                times=relative_time,
                freq=resonance_frequency,
                diss=data,
            )
        else:
            emp_predictions = ModelData().IdentifyPoints(file_buffer)
        emp_points = []
        start_bound = -1
        if isinstance(emp_predictions, list):
            for pt in emp_predictions:
                if isinstance(pt, int):
                    emp_points.append(pt)
                elif isinstance(pt, list):
                    max_pair = max(pt, key=lambda x: x[1])
                    emp_points.append(max_pair[0])
            start_bound = emp_points[0]

        ############################
        # MAIN PREDICTION PIPELINE #
        ############################

        file_buffer_2 = file_buffer
        if not isinstance(file_buffer_2, str):
            if hasattr(file_buffer_2, "seekable") and file_buffer_2.seekable():
                # reset ByteIO buffer to beginning of stream
                file_buffer_2.seek(0)
            else:
                # ERROR: 'file_buffer_2' must be 'BytesIO' type here, but it's not seekable!
                raise Exception(
                    "Cannot 'seek' stream prior to passing to 'QDataPipeline'."
                )
        else:
            # Assuming 'file_buffer_2' is a string to a file path, this will work fine as-is
            pass

        # Process data using QDataPipeline
        qdp = QDataPipeline(file_buffer_2)
        diss_raw = qdp.__dataframe__["Dissipation"]
        rel_time = qdp.__dataframe__["Relative_time"]
        qdp.preprocess(poi_filepath=None)
        diff_raw = qdp.__difference_raw__
        df = qdp.get_dataframe()
        f_names = self.__model__.feature_names
        df = df[f_names]
        d_data = xgb.DMatrix(df)

        results = self.__model__.predict(d_data)
        normalized_results = self.normalize(results)
        extracted_results = self.extract_results(normalized_results)

        # extracted_1 = emp_points[0]
        extracted_1 = np.argmax(extracted_results[1])
        extracted_2 = np.argmax(extracted_results[2])
        extracted_3 = np.argmax(extracted_results[3])
        extracted_4 = np.argmax(extracted_results[4])
        extracted_5 = np.argmax(extracted_results[5])
        extracted_6 = np.argmax(extracted_results[6])

        if not isinstance(emp_predictions, list):
            extracted_1 = np.argmax(extracted_results[1])

        if start > -1:
            extracted_1 = start
        if stop > -1:
            extracted_6 = stop

        if len(emp_points) <= 0:
            start_1 = extracted_1
            start_2 = extracted_2
            start_3 = extracted_3
            start_4 = extracted_4
            start_5 = extracted_5
            start_6 = extracted_6
        else:
            start_1 = emp_points[0]
            start_2 = emp_points[1]
            start_3 = emp_points[2]
            start_4 = emp_points[3]
            start_5 = emp_points[4]
            start_6 = emp_points[5]
        adj_1 = start_1
        poi_1 = self.adjustment_poi_1(guess=start_1, diss_raw=diss_raw)
        adj_6 = extracted_results[6]
        candidates_6 = self.find_and_sort_peaks(adj_6)
        if diff_raw.mean() < 0:
            poi_6 = start_6
        else:
            poi_6 = self.adjustment_poi_6(
                poi_6_guess=np.argmax(adj_6),
                candidates=candidates_6,
                dissipation=df["Dissipation"],
                difference=df["Difference"],
                rf=df["Resonance_Frequency"],
                signal=adj_6,
            )
        adj_2, bounds_2 = self.adjust_predictions(
            prediction=extracted_results[2],
            rel_time=rel_time,
            poi_num=2,
            type=type,
            i=poi_1,
            j=poi_6,
        )
        adj_3, bounds_3 = self.adjust_predictions(
            prediction=extracted_results[3],
            rel_time=rel_time,
            poi_num=3,
            type=type,
            i=poi_1,
            j=poi_6,
        )
        adj_4, bounds_4 = self.adjust_predictions(
            prediction=extracted_results[4],
            rel_time=rel_time,
            poi_num=4,
            type=type,
            i=poi_1,
            j=poi_6,
        )
        adj_5, bounds_5 = self.adjust_predictions(
            prediction=extracted_results[5],
            rel_time=rel_time,
            poi_num=5,
            type=type,
            i=poi_1,
            j=poi_6,
        )

        candidates_1 = self.find_and_sort_peaks(extracted_results[1])
        candidates_2 = self.find_and_sort_peaks(adj_2)
        candidates_3 = self.find_and_sort_peaks(adj_3)
        candidates_4 = self.find_and_sort_peaks(adj_4)
        candidates_5 = self.find_and_sort_peaks(adj_5)

        # skip adjustment of point 6 when inverted (drop applied to outlet)

        poi_2 = self.adjustment_poi_2(
            guess=start_2,
            diss_raw=diss_raw,
            actual=act[1],
            bounds=bounds_2,
            poi_1_guess=poi_1,
        )
        # poi_2 = emp_points[1]
        poi_4 = self.adjustmet_poi_4(
            df, candidates_4, extracted_4, act[3], bounds_4)
        # Hot fix to prevent out of order poi_4 and poi_5
        if bounds_5[0] < poi_4:
            lst = list(bounds_5)
            lst[0] = poi_4 + 1
            bounds_5 = tuple(lst)
        poi_5 = self.adjustmet_poi_5(
            df, candidates_5, extracted_5, start_5, act[4], bounds_5
        )
        if poi_1 >= poi_2:
            poi_1 = adj_1
        poi_3 = np.argmax(adj_3)

        def sort_and_remove_point(arr, point):
            arr = np.array(arr)
            if len(arr) > MAX_GUESSES - 1:
                arr = arr[:MAX_GUESSES - 1]
            arr.sort()
            return arr[arr != point]

        candidates_1 = sort_and_remove_point(candidates_1, poi_1)
        candidates_2 = sort_and_remove_point(candidates_2, poi_2)
        candidates_3 = sort_and_remove_point(candidates_3, poi_3)
        candidates_4 = sort_and_remove_point(candidates_4, poi_4)
        candidates_5 = sort_and_remove_point(candidates_5, poi_5)
        candidates_6 = sort_and_remove_point(candidates_6, poi_6)

        candidates_1 = np.insert(candidates_1, 0, poi_1)
        candidates_2 = np.insert(candidates_2, 0, poi_2)
        candidates_3 = np.insert(candidates_3, 0, poi_3)
        candidates_4 = np.insert(candidates_4, 0, poi_4)
        candidates_5 = np.insert(candidates_5, 0, poi_5)
        candidates_6 = np.insert(candidates_6, 0, poi_6)

        confidence_1 = np.array(extracted_results[1])[candidates_1]
        confidence_2 = np.array(adj_2)[candidates_2]
        confidence_3 = np.array(adj_3)[candidates_3]
        confidence_4 = np.array(adj_4)[candidates_4]
        confidence_5 = np.array(adj_5)[candidates_5]
        confidence_6 = np.array(adj_6)[candidates_6]

        # TODO: Adjust 1st confidence to be better than 2nd guess

        candidates = [
            (candidates_1, confidence_1),
            (candidates_2, confidence_2),
            (candidates_3, confidence_3),
            (candidates_4, confidence_4),
            (candidates_5, confidence_5),
            (candidates_6, confidence_6),
        ]

        return candidates<|MERGE_RESOLUTION|>--- conflicted
+++ resolved
@@ -10,6 +10,7 @@
 import pickle
 from scipy.signal import find_peaks
 from scipy.stats import linregress
+
 # from ModelData import ModelData
 
 Architecture_found = False
@@ -304,8 +305,7 @@
         Example:
             best_hyperparams = self.tune(evaluations=300)
         """
-        print(
-            f"[STATUS] Running model tuning for {evaluations} max iterations")
+        print(f"[STATUS] Running model tuning for {evaluations} max iterations")
         space = {
             "max_depth": hp.choice("max_depth", np.arange(1, 20, 1, dtype=int)),
             "eta": hp.uniform("eta", 0, 1),
@@ -411,8 +411,7 @@
             relative_root = os.path.join(Architecture.get_path(), "QATCH")
         else:
             relative_root = os.getcwd()
-        pickle_path = os.path.join(
-            relative_root, "QModel/SavedModels/label_{}.pkl")
+        pickle_path = os.path.join(relative_root, "QModel/SavedModels/label_{}.pkl")
         for i in range(3):
             with open(pickle_path.format(i), "rb") as file:
                 setattr(self, f"__label_{i}__", pickle.load(file))
@@ -476,8 +475,7 @@
             return adj_prediction, (lq_idx, uq_idx)
 
         lq_idx = next((i for i, x in enumerate(adj) if x == 1), -1) + i
-        uq_idx = next((i for i, x in reversed(
-            list(enumerate(adj))) if x == 1), -1) + i
+        uq_idx = next((i for i, x in reversed(list(enumerate(adj))) if x == 1), -1) + i
         return prediction, (lq_idx, uq_idx)
 
     def find_and_sort_peaks(self, signal):
@@ -508,7 +506,7 @@
         slope_change = []
         for i in range(len(diff) - window_size + 1):
             # Calculate the slope change over the current window
-            window_slope_change = np.mean(np.diff(diff[i: i + window_size]))
+            window_slope_change = np.mean(np.diff(diff[i : i + window_size]))
             slope_change.append(window_slope_change)
 
         slope_change = np.array(slope_change)
@@ -571,8 +569,7 @@
 
     def adjustment_poi_1(self, guess, diss_raw):
 
-        zero_slope = self.find_zero_slope_regions(
-            self.normalize(diss_raw), 0.0075, 100)
+        zero_slope = self.find_zero_slope_regions(self.normalize(diss_raw), 0.0075, 100)
         adjusted_guess = guess
 
         if len(zero_slope) >= 2:
@@ -741,8 +738,7 @@
             closest_rf_point = filtered_rf_points[closest_rf_idx]
 
             # Calculate distances from candidate points to the closest RF point
-            distances_to_closest_rf = np.abs(
-                candidate_points - closest_rf_point)
+            distances_to_closest_rf = np.abs(candidate_points - closest_rf_point)
 
             # Find the closest candidate point to the closest RF point
             closest_candidate_idx = np.argmin(distances_to_closest_rf)
@@ -838,8 +834,7 @@
             closest_rf_point = filtered_rf_points[closest_rf_idx]
 
             # Calculate distances from candidate points to the closest RF point
-            distances_to_closest_rf = np.abs(
-                candidate_points - closest_rf_point)
+            distances_to_closest_rf = np.abs(candidate_points - closest_rf_point)
 
             # Find the closest candidate point to the closest RF point
             closest_candidate_idx = np.argmin(distances_to_closest_rf)
@@ -878,6 +873,8 @@
         difference,
         rf,
         signal,
+        t_delta,
+        actual,
     ):
         # The following are normalized datasets collected from the raw raun data.
         rf = self.normalize(rf)
@@ -890,7 +887,7 @@
         # The list of candidates appends the intial guess of POI6 to the list of potential candidates.
         candidates = np.append(candidates, [poi_6_guess])
 
-        def classify_tail(data, tail_fraction=0.2):
+        def classify_tail(data, a, b, tail_fraction=0.2):
 
             # Determine tail segment
             n_tail = max(1, int(len(data) * tail_fraction))
@@ -898,19 +895,16 @@
 
             # Perform linear regression on the tail
             x = np.arange(len(tail_data))
-            slope, intercept, r_value, p_value, std_err = linregress(
-                x, tail_data)
-            if slope > 0:
+            slope, intercept, r_value, p_value, std_err = linregress(x, tail_data)
+            slope = data[a] - data[b]
+            if slope < 0:
                 return "increasing"
-            elif slope < 0:
+            elif slope > 0:
                 return "decreasing"
             else:
                 # TODO: Implement a method for determining noise at the end of the signal.
                 return "noisy"
 
-        # Get the type of tail the last 10% of the run classifies as.  10% is an artbirary
-        # fraction of the run and can be adjusted.
-        tail_class = classify_tail(difference, 0.1)
         # Subtract the difference from dissipation curve to get segments where the normalized difference
         # signal interesects witht the noramlized dissipation signal.
         diff_signal = difference - dissipation
@@ -926,28 +920,31 @@
 
         # The nearest peak and crossing can be out of order so the following ensures that these two points
         # are in ascending order.
-        a, b = (nearest_peak, nearest_crossing) if nearest_peak < nearest_crossing else (
-            nearest_crossing, nearest_peak)
-
-        if tail_class == 'increasing':
+        a, b = (
+            (nearest_peak, nearest_crossing)
+            if nearest_peak < nearest_crossing
+            else (nearest_crossing, nearest_peak)
+        )
+        # Get the type of tail the last 10% of the run classifies as.  10% is an artbirary
+        # fraction of the run and can be adjusted.
+        tail_class = classify_tail(difference, a, b, 0.1)
+        if tail_class == "increasing":
             # For an increasing tail in the difference curve, currently no adjustment is provided.
             # TODO: For an increasing tail, implelment an adjustment.
             # I think this could be something along the lines of looking at nearest valley in both
             # difference and dissipation and moving poi guess to that but I am not sure.
             filtered_candidates = candidates
             adjusted_poi_6 = poi_6_guess
-        elif tail_class == 'decreasing':
+        elif tail_class == "decreasing":
             # For decreasing tails, there are 2 cases: (1) Between the nearest peak and crossing point,
             # there exists some candidates.  Pick the candidate closest to the base of the increase segment
             # in the dissipation curve. (2) There are no candidates, in which case, pick the point on the
             # dissipation curve which has the most significant change in slope over the baseline slope of
             # that region.
-            filtered_candidates = [
-                point for point in candidates if a <= point <= b]
+            filtered_candidates = [point for point in candidates if a <= point <= b]
 
             if len(filtered_candidates) > 0:
-                adjusted_poi_6 = min(filtered_candidates,
-                                     key=lambda x: abs(x - a))
+                adjusted_poi_6 = min(filtered_candidates, key=lambda x: abs(x - a))
                 # adjusted_poi_6 = max(filtered_candidates,
                 #                      key=lambda p: signal[p])
                 tail_class = tail_class + "_A"
@@ -961,79 +958,12 @@
                     significant_point = increasing_index + 1
                     adjusted_poi_6 = significant_point + a
         else:
-<<<<<<< HEAD
-            target = (rf_max + diff_max) / 2
-            nearest_candidate = min(candidates, key=lambda x: abs(x - rf_max))
-
-        # Compute the derivative (slope)
-        slopes = np.gradient(dissipation)
-        from scipy.signal import savgol_filter
-
-        window_length = 5
-        polyorder = 2
-        threshold = 0.0000024
-        # Smooth the slopes using a Savitzky-Golay filter
-        smoothed_slopes = savgol_filter(slopes, window_length, polyorder)
-
-        # Identify regions with similar slopes
-        regions = []
-        start = 0
-
-        for i in range(1, len(smoothed_slopes)):
-            # Check if the current slope is similar to the previous one
-            if abs(smoothed_slopes[i] - smoothed_slopes[i - 1]) > threshold:
-                # Store the region if it has more than one point
-                if i - start > 1:
-                    regions.append((start, i))
-                start = i
-
-        # Add the last region
-        if start < len(smoothed_slopes) - 1:
-            regions.append((start, len(smoothed_slopes)))
-
-        if abs(actual[5] - nearest_candidate) > 50:
-            plt.figure(figsize=(8, 8))
-            plt.plot(dissipation, label="Dissipation", color="grey")
-            plt.scatter(
-                candidates,
-                dissipation[candidates],
-                color="red",
-                label="Candidates",
-                marker="x",
-            )
-
-            plt.plot(difference, label="Difference", color="brown")
-            plt.plot(rf, label="Resonance frequency", color="tan")
-            for start, end in regions:
-                plt.axvspan(
-                    start,
-                    end,
-                    color="lightgreen",
-                    alpha=0.5,
-                    label="Similar Slope Region",
-                )
-
-            plt.scatter(actual, dissipation[actual], label="actual", color="blue")
-            plt.scatter(rf_max, dissipation[rf_max], label="rf_peaks", color="green")
-            plt.scatter(
-                diff_max, dissipation[diff_max], label="diff_peaks", color="green"
-            )
-            plt.axvline(poi_5_guess, label="poi_5", color="pink")
-
-            plt.axvline(nearest_candidate, label="nearest_candidate", color="orange")
-            if t_delta > 0:
-                plt.axvline(t_delta, label="t_delta", color="black", linestyle="dotted")
-            plt.axvline(poi_6_guess, label="poi_6", color="purple")
-            plt.legend()
-            plt.title(average_conf)
-            plt.show()
-=======
             # TODO: Noise case
             # The final case is instended to handle the case where the end of the run is noisy.
             filtered_candidates = candidates
             adjusted_poi_6 = poi_6_guess
 
-        # if abs(actual[5] - adjusted_poi_6) > 30:
+        # if abs(actual[5] - adjusted_poi_6) > 30 and tail_class == "increasing":
         #     plt.figure(figsize=(8, 8))
         #     plt.plot(dissipation, label="Dissipation", color="grey")
         #     plt.scatter(
@@ -1047,26 +977,37 @@
         #     plt.plot(difference, label="Difference", color="brown")
         #     plt.plot(rf, label="Resonance frequency", color="tan")
 
-        #     plt.scatter(actual, dissipation[actual],
-        #                 label="actual", color="blue")
-        #     plt.scatter(rf_max, dissipation[rf_max],
-        #                 label="rf_peaks", color="green")
+        #     plt.scatter(actual, dissipation[actual], label="actual", color="blue")
+        #     # plt.scatter(rf_max, dissipation[rf_max], label="rf_peaks", color="green")
         #     plt.scatter(
-        #         nearest_peak, dissipation[nearest_peak], label="Nearest Peak", color='yellow', marker='*'
+        #         nearest_peak,
+        #         dissipation[nearest_peak],
+        #         label="Nearest Peak",
+        #         color="yellow",
+        #         marker="*",
         #     )
         #     plt.scatter(
-        #         crossings, difference[crossings], color='red', label='Crossings', zorder=5)
+        #         crossings,
+        #         difference[crossings],
+        #         color="red",
+        #         label="Crossings",
+        #         zorder=5,
+        #     )
         #     plt.scatter(
-        #         nearest_crossing, difference[nearest_crossing], color='yellow', marker='*', label='Nearest Crossing', zorder=5)
+        #         nearest_crossing,
+        #         difference[nearest_crossing],
+        #         color="yellow",
+        #         marker="*",
+        #         label="Nearest Crossing",
+        #         zorder=5,
+        #     )
 
         #     if t_delta > 0:
-        #         plt.axvline(t_delta, label="t_delta",
-        #                     color="black", linestyle="dotted")
+        #         plt.axvline(t_delta, label="t_delta", color="black", linestyle="dotted")
         #     plt.axvline(adjusted_poi_6, label="poi_6", color="purple")
         #     plt.legend()
         #     plt.title(tail_class)
         #     plt.show()
->>>>>>> 6b913e76
 
         return adjusted_poi_6
 
@@ -1194,6 +1135,7 @@
         if diff_raw.mean() < 0:
             poi_6 = start_6
         else:
+            t_delta = qdp.find_time_delta()
             poi_6 = self.adjustment_poi_6(
                 poi_6_guess=np.argmax(adj_6),
                 candidates=candidates_6,
@@ -1201,6 +1143,8 @@
                 difference=df["Difference"],
                 rf=df["Resonance_Frequency"],
                 signal=adj_6,
+                t_delta=t_delta,
+                actual=act,
             )
         adj_2, bounds_2 = self.adjust_predictions(
             prediction=extracted_results[2],
@@ -1251,8 +1195,7 @@
             poi_1_guess=poi_1,
         )
         # poi_2 = emp_points[1]
-        poi_4 = self.adjustmet_poi_4(
-            df, candidates_4, extracted_4, act[3], bounds_4)
+        poi_4 = self.adjustmet_poi_4(df, candidates_4, extracted_4, act[3], bounds_4)
         # Hot fix to prevent out of order poi_4 and poi_5
         if bounds_5[0] < poi_4:
             lst = list(bounds_5)
@@ -1268,7 +1211,7 @@
         def sort_and_remove_point(arr, point):
             arr = np.array(arr)
             if len(arr) > MAX_GUESSES - 1:
-                arr = arr[:MAX_GUESSES - 1]
+                arr = arr[: MAX_GUESSES - 1]
             arr.sort()
             return arr[arr != point]
 
